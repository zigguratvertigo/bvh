[package]
name = "bvh"
description = "A fast BVH using SAH"
version = "0.0.0"
authors = [
    "Sven-Hendrik Haase <svenstaro@gmail.com>",
    "Alexander Dmitriev <alexander.dmitriev2580@gmail.com>"
]
readme = "README.md"
repository = "https://github.com/svenstaro/bvh"
documentation = "https://docs.rs/crate/bvh"
keywords = ["bvh", "bounding", "volume", "sah", "aabb"]
license = "MIT"

[dependencies]
clippy = "0.0.90"
nalgebra = "0.10.1"

[dev-dependencies]
<<<<<<< HEAD
quickcheck = "*"
rand = "*"
=======
quickcheck = "0.3.1"
rand = "0.3.14"
>>>>>>> cb4b59c4
<|MERGE_RESOLUTION|>--- conflicted
+++ resolved
@@ -17,10 +17,5 @@
 nalgebra = "0.10.1"
 
 [dev-dependencies]
-<<<<<<< HEAD
-quickcheck = "*"
-rand = "*"
-=======
 quickcheck = "0.3.1"
-rand = "0.3.14"
->>>>>>> cb4b59c4
+rand = "0.3.14"